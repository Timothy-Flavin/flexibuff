import numpy as np
import torch
import os

import warnings
from dataclasses import dataclass
from typing import Union, Optional


@dataclass
class FlexiBatch:
    obs: Union[np.ndarray, torch.FloatTensor, None] = None
    obs_: Union[np.ndarray, torch.FloatTensor, None] = None
    state: Union[np.ndarray, torch.FloatTensor, None] = None
    state_: Union[np.ndarray, torch.FloatTensor, None] = None
    global_rewards: Union[np.ndarray, torch.FloatTensor, None] = None
    global_auxiliary_rewards: Union[np.ndarray, torch.FloatTensor, None] = None
    individual_rewards: Union[np.ndarray, torch.FloatTensor, None] = None
    individual_auxiliary_rewards: Union[np.ndarray, torch.FloatTensor, None] = None
    discrete_actions: Union[np.ndarray, torch.IntTensor, None] = None
    continuous_actions: Union[np.ndarray, torch.FloatTensor, None] = None
    discrete_log_probs: Union[np.ndarray, torch.FloatTensor, None] = None
    continuous_log_probs: Union[np.ndarray, torch.FloatTensor, None] = None
    action_mask: Optional[list] = None
    action_mask_: Optional[list] = None
    terminated: Union[np.ndarray, torch.FloatTensor, None] = None
    memory_weights: Union[np.ndarray, torch.FloatTensor, None] = None
    verbose: bool = True

    _floats = [
        "obs",
        "obs_",
        "state",
        "state_",
        "global_rewards",
        "global_auxiliary_rewards",
        "individual_rewards",
        "individual_auxiliary_rewards",
        "continuous_actions",
        "discrete_log_probs",
        "continuous_log_probs",
        "terminated",
        "memory_weights",
    ]

    def to_torch(self, device):
        for f in self._floats:
            self.__dict__[f] = (
                None
                if self.__dict__[f] is None
                else torch.from_numpy(self.__dict__[f]).float().to(device)
            )
        self.discrete_actions = (
            None
            if self.discrete_actions is None
            else torch.from_numpy(self.discrete_actions).long().to(device)
        )
        if self.action_mask is not None:
            for i, a in enumerate(self.action_mask):
                self.action_mask[i] = torch.from_numpy(a).float().to(device)
            for i, a in enumerate(self.action_mask_):
                self.action_mask_[i] = torch.from_numpy(a).float().to(device)

    def __str__(self):
        s = ""
        s += f"obs: {self.obs is not None}\n"
        s += f"obs_: {self.obs_ is not None}\n"
        s += f"state: {self.state is not None}\n"
        s += f"state_: {self.state_ is not None}\n"
        s += f"global_rewards: {self.global_rewards is not None}\n"
        s += f"global_auxiliary_rewards: {self.global_auxiliary_rewards is not None}\n"
        s += f"individual_rewards: {self.individual_rewards is not None}\n"
        s += f"individual_auxiliary_rewards: {self.individual_auxiliary_rewards is not None}\n"
        s += f"discrete_actions: {self.discrete_actions is not None}\n"
        s += f"continuous_actions: {self.continuous_actions is not None}\n"
        s += f"discrete_log_probs: {self.discrete_log_probs is not None}\n"
        s += f"continuous_log_probs: {self.continuous_log_probs is not None}\n"
        s += f"action_mask: {self.action_mask is not None}\n"
        s += f"action_mask_: {self.action_mask_ is not None}\n"
        s += f"terminated: {self.terminated is not None}\n"
        s += f"memory_weights: {self.memory_weights is not None}\n"

        if not self.verbose:
            s += " To see preview of the contents of each array set 'verbose' to True"

        if self.verbose:
            s += f"obs: {self.obs}\n"
            s += f"obs_: {self.obs_}\n"
            s += f"state: {self.state}\n"
            s += f"state_: {self.state_}\n"
            s += f"global_rewards: {self.global_rewards}\n"
            s += f"global_auxiliary_rewards: {self.global_auxiliary_rewards}\n"
            s += f"individual_rewards: {self.individual_rewards}\n"
            s += f"individual_auxiliary_rewards: {self.individual_auxiliary_rewards}\n"
            s += f"discrete_actions: {self.discrete_actions}\n"
            s += f"continuous_actions: {self.continuous_actions}\n"
            s += f"discrete_log_probs: {self.discrete_log_probs}\n"
            s += f"continuous_log_probs: {self.continuous_log_probs}\n"
            s += f"action_mask: {self.action_mask}\n"
            s += f"action_mask_: {self.action_mask_}\n"
            s += f"terminated: {self.terminated}\n"
            s += f"memory_weights: {self.memory_weights}\n"
        return s


class FlexibleBuffer:
    """Flexible Buffer supports numpy and torch tensor outputs formats,
    but all memories are held internally as numpy buffers because
    Torch.from_numpy() will share the same memory either way in RAM

    Flexible Buffer stores the memories of multiple 'n_agents' agents
    in their own separate memory blocks where each agent has 'num_steps'
    storage capacity. Setting 'n_agents' to 1 will remove a dimension
    from the returned buffer results for single agent tasks.

    cardinal supports both continuous and discrete actions at the
    same time along and it can sample episodes for use in recurrent training
    or policy gradient methods using recorded discounted episodic rewards,
    'G'. cardinal can also store action masks for environments with
    illegal actions and a second reward signal called 'global_auxiliary_reward' for
    simultaneous human and MDP rewards for RLHF + RL.

    For Mixed discrete and continuous actions, actions will be saved and
    returned in the format
        discrete_actions
            [   # Discrete action tensor
                [d0_s0,d1_s0,d2_s0,...,dN-1_s0],
                [d0_s1,d1_s1,d2_s1,...,dN-1_s1],
                            ...,
                [d0_sB,d1_sB,d2_sB,...,dN-1_sB],
            ],
        continuous_actions
            [   # Continuous Action Tensor
                [c0_s0,c1_s0,c2_s0,...,cM-1_s0],
                [c0_s1,c1_s1,c2_s1,...,cM-1_s1],
                            ...,
                [c0_sB,c1_sB,c2_sB,...,cM-1_sB]
            ],

    where d0_s0 refers to discrete dimension 0 out of 'N' dimensions
    sample 0 out of 'B' batch size timesteps. c2_s1 would refer to continuous
    dimension 2 our of 'M' sample timestep 1 our of 'B' batch size.

    init variables:
        num_steps: int Number of timesteps per agent to be saved in the
            buffer.
        obs_size: int Number of dimensions in the flattened 1 dimensional
            observation for a particular agent
        global_auxiliary_reward=False: bool Whether to record a second reward signal for
            human feedback.
        action_mask: [bool] List for whether to mask each dimension of the
            discrete portion of the actions.
        discrete_action_cardinalities: [int] List of integers to denote the
            number of discrete action choices for each discrete action output
        continuous_action_dimension: int Number of continuous action dimensions
            (Note: suppose a network outputs a distribution for each
            continuous dimension like [mean,std], then the continuous_action_dimension
            should be set to 2*n_action_dimensions because flexibuff will save
            exactly as many numbers as specified here)
        path: String the path to where flexibuff will be saved if a path is not
            passed at save time if no such path exists it will be made. default
            is './default_dir/'
        name: the name which will be appended onto the path to save these numpy
            arrays. default is 'flexibuff_test'
        n_agents: int The number of agents to save buffers for.
        state_size: int The number of dimensions for a global state for use in
            centralized training. None by default assuming observations are local
        global_reward: bool reward given to a group of agents
        global_auxiliary_reward: bool a second global reward such as human feedback
        individual_reward: bool reward given to an individual agent
        individual_auxiliary_reward: bool second reward given to individual such as
            with human feedback
        log_prob_discrete: bool whether to track log probabilities for discrete action
            space
        log_prob_continuous: int = 0 the dimension of probabilities to track for
            continuous action spaces for instance if there is one continuous action
            parameterized by a normal distribution with mean mu and std sigma, then
            continuous_action_dimension = 2, but log_prob_continuous would only be
            storing a single probability so it would be 1.
        memory_weights: bool whether or not to store weights along with each timestep
            for memory weighting or another purpose
    """

    def __init__(
        self,
        num_steps: int = 10,
        n_agents=5,
        action_mask_cardonalities=None,  # None if not discrete action masks are to be recorded
        path: str = "./default_dir/",
        name: str = "flexibuff_test",
        memory_weights: bool = False,
        global_registered_vars={
            "global_rewards": (None, np.float32),
            "state": {[59], np.float32},
            "state_": {[59], np.float32},
        },
        individual_registered_vars={
            "ind_value_estimates": {None, np.float32},
            "individual_rewards": {None, np.float32},
            "obs": {[59], np.float32},
            "obs_": {[59], np.float32},
            "discrete_log_probs": {None, np.float32},
            "continuous_log_probs": {None, np.float32},
            "discrete_actions": {[3], np.int32},
            "continuous_actions": {[2], np.float32},
        },
    ):
        self.num_agents = n_agents
        self.num_steps = num_steps
        self.path = path
        self.name = name
        self.action_mask_cardonalities = action_mask_cardonalities
        self.mem_size = num_steps

        # For memory weighting
        self.memory_weights = None
        if memory_weights:
            self.memory_weights = np.ones(num_steps, dtype=np.float32)
<<<<<<< HEAD

        # State for CTDE
        self.state_size = state_size
        self.state = None
        self.state_ = None
        if state_size is not None:
            self.state = np.zeros((num_steps, state_size), dtype=np.float32)
            self.state_ = np.zeros((num_steps, state_size), dtype=np.float32)

        # If we have discrete actions set up discrete action buffer
        self.discrete_actions = None
        if discrete_action_cardinalities is not None:
            self.discrete_actions = np.zeros(
                (n_agents, num_steps, len(discrete_action_cardinalities)),
                dtype=np.int32,
            )
        self.discrete_log_probs = None
        if log_prob_discrete:
            if discrete_action_cardinalities is None:
                warnings.warn(
                    "Warning, setting log_prob_discrete to False because discrete_action_cardinalities=None"
                )
            self.discrete_log_probs = -1.0 * np.ones(
                (n_agents, num_steps, len(discrete_action_cardinalities)),
                dtype=np.float32,
            )

        # If we have continuous actions set up continuous buffer
        self.continuous_actions = None
        if continuous_action_dimension is not None:
            self.continuous_actions = np.zeros(
                (n_agents, num_steps, continuous_action_dimension),
                dtype=np.float32,
            )
        self.continuous_log_probs = None
        if log_prob_continuous > 0:
            self.continuous_log_probs = -1 * np.ones(
                (n_agents, num_steps, log_prob_continuous),
                dtype=np.float32,
=======
        self.irvs = []
        self.grvs = []
        # "terminated","memory_weights",

        for grv_key in global_registered_vars.keys():
            self.grvs.append(grv_key)
            shape = [num_steps]
            if global_registered_vars[grv_key][0] is not None:
                shape = shape + global_registered_vars[grv_key][0]
            self.__dict__[grv_key] = np.zeros(
                shape, dtype=global_registered_vars[grv_key][0]
>>>>>>> a247408a
            )

        for irv_key in individual_registered_vars.keys():
            self.irvs.append(irv_key)
            shape = [n_agents, num_steps]
            if individual_registered_vars[irv_key][0] is not None:
                shape = shape + individual_registered_vars[irv_key][0]
            self.__dict__[irv_key] = np.zeros(
                shape, dtype=global_registered_vars[grv_key][0]
            )

        # Create action masks
        self.action_mask = None
        self.action_mask_ = None
        if action_mask_cardonalities is not None:
            self.action_mask = []
            self.action_mask_ = []
            for dac in self.discrete_action_cardinalities:
                self.action_mask.append(
                    np.ones((n_agents, num_steps, dac), dtype=np.float32)
                )
                self.action_mask_.append(
                    np.ones((n_agents, num_steps, dac), dtype=np.float32)
                )

        # Indicates terminal steps of the environment not truncation
        self.terminated = np.zeros((num_steps), dtype=np.float32)

        # The current save index of where new experience will be added to the
        # buffer
        self.idx = 0
        # The largest recorded save index of the buffer which will be the size
        # of the buffer - 1 once the buffer loops back around to the beginning
        self.steps_recorded = 0

        self.episode_inds = None  # Track for efficient sampling later
        self.episode_lens = None

    def _between(self, num, lastidx, idx):
        lower = lastidx
        upper = idx
        if idx < lastidx:
            upper = lastidx + idx + self.mem_size - lastidx
            if num < idx:
                return True
        if num < upper and num >= lower:
            return True
        return False

    def _update_episode_index(self, idx):
        if idx < self.steps_recorded:
            self.steps_recorded = self.mem_size
        else:
            self.steps_recorded = idx
        # If nothing has been recorded yet, initialize things
        if self.episode_lens is None and self.episode_inds is None:
            self.episode_inds = [0]
            self.episode_lens = []
            self.episode_lens.append(idx)
            self.episode_inds.append(idx)
        else:
            while self._between(self.episode_inds[0], self.episode_inds[-1], idx):
                self.episode_inds.pop(0)
                self.episode_lens.pop(0)
            if idx < self.episode_inds[-1]:
                self.episode_lens.append(idx + self.mem_size - self.episode_inds[-1])
            else:
                self.episode_lens.append(idx - self.episode_inds[-1])
            self.episode_inds.append(idx)

    def save_transition(
        self,
        terminated=None,
        action_mask=None,
        action_mask_=None,
        memory_weight=1.0,
        registered_vals={
            "global_rewards": 1.0,
            "state": np.ones(59),
            "state_": np.ones(59) + 1,
            "ind_value_estimates": np.ones(5),
            "individual_rewards": np.ones(5) + 1,
            "obs": np.ones((5, 59)) - 2,
            "obs_": np.ones((5, 59)) - 3,
            "discrete_log_probs": -np.ones(5),
            "continuous_log_probs": np.ones(5) - 3,
            "discrete_actions": np.zeros((5, 3), dtype=np.int32),
            "continuous_actions": np.zeros((5, 2)) + 0.5,
        },
    ):
        """
        Saves a step into the multi-agent memory buffer

        For inputs [obs,
                    obs_,
                    discrete_actions,
                    continuous_actions,
                    individual_rewards,
                    individual_auxiliary_rewards,
                    ]
        The first dimension 'n_agents' can be a list or numpy array


        obs: [[float,]] The observations for each agent, should have shape [n_agents, obs_size]
        discrete_actions: [[int32,]] The discrete portion of actions taken by the agents
            with shape [n_agents, len(discrete_action_cardinalities)]
        continuous_actions: [[float32]] The continuous portion of the actions taken by the
            agents with shape [n_agents, continuous_action_dimension]
        global_reward: float the reward obtained by the group at this timestep
        global_auxiliary_reward: float A second reward signal for rlhf or other similar uses
        individual_rewards: [float] The rewards obtained by each agent at this timestep
        indivdual_auxiliary_rewards: [float] The second reward signal for each agent at this
            timestep
        action_mask: [[float]] The list of legal actions for each agent at obs with shape
            [len(discrete_action_cardinality), n_agents, discrete_action_cardinality[i]]
        action_mask_: The same for next state
        state: [float] The global state for centralized training methods with shape [state_size]
        state_: [float] The same as state but the next step
        """

        self.idx = self.idx % self.mem_size

        for k in self.irvs:
            if k not in registered_vals:
                warnings.warn(
                    f"Warning, individual registered value '{k}' not present in registered values so it is not being updated"
                )
        for k in self.grvs:
            if k not in registered_vals:
                warnings.warn(
                    f"Warning, global registered value '{k}' not present in registered values so it is not being updated"
                )

        for k in registered_vals.keys():
            if k in self.irvs:
                self.__dict__[k][:, self.idx] = registered_vals[k]
            elif k in self.grvs:
                self.__dict__[k][self.idx] = registered_vals[k]
            else:
                warnings.warn(
                    f"Warning, passed value '{k}' not present in self individual or global values. Make sure it was registered at init()"
                )

        if self.action_mask is not None:
            if action_mask is None or action_mask_ is None:
                warnings.warn(
                    f"Warning, setting FlexibleBuffer.action_mask[{self.idx}] and/or FlexibleBuffer.action_mask_[{self.idx}] to nan because keyword argument FlexibleBuffer.action_mask=None"
                )
                for i in range(len(self.discrete_action_cardinalities)):
                    self.action_mask[i][:, self.idx] = np.nan
                    self.action_mask_[i][:, self.idx] = np.nan
            else:
                for i, dac in enumerate(self.discrete_action_cardinalities):
                    self.action_mask[i][:, self.idx] = action_mask[i]
                    self.action_mask_[i][:, self.idx] = action_mask_[i]

        if self.memory_weights is not None:
            self.memory_weights[self.idx] = memory_weight

        if terminated:
            self._update_episode_index(self.idx + 1)  # For efficient sampling later

        self.terminated[self.idx] = float(terminated)
        self.idx += 1
        self.steps_recorded = max(self.idx, self.steps_recorded)

    def sample_transitions(
        self, batch_size=256, weighted=False, as_torch=False, device="cuda", idx=None
    ):
        size = min(self.steps_recorded, batch_size)
        if idx is None:
            if weighted:
                idx = np.random.choice(
                    min(self.steps_recorded, self.mem_size),
                    size,
                    replace=False,
                    p=self.memory_weights[0 : self.steps_recorded],
                )
            else:
                idx = np.random.choice(
                    min(self.steps_recorded, self.mem_size), size, replace=False
                )

        if self.action_mask is not None:
            action_mask = []
            action_mask_ = []
            for i, dac in enumerate(self.discrete_action_cardinalities):
                action_mask.append(self.action_mask[i][:, idx])
                action_mask_.append(self.action_mask_[i][:, idx])
        else:
            action_mask_ = None
            action_mask = None

        fb = FlexiBatch(
            obs=self.obs[:, idx] if self.obs is not None else None,
            obs_=self.obs_[:, idx] if self.obs_ is not None else None,
            state=self.state[idx] if self.state is not None else None,
            state_=self.state_[idx] if self.state_ is not None else None,
            global_rewards=(
                self.global_rewards[idx] if self.global_rewards is not None else None
            ),
            global_auxiliary_rewards=(
                self.global_auxiliary_rewards[idx]
                if self.global_auxiliary_rewards is not None
                else None
            ),
            individual_rewards=(
                self.individual_rewards[:, idx]
                if self.individual_rewards is not None
                else None
            ),
            individual_auxiliary_rewards=(
                self.individual_auxiliary_rewards[:, idx]
                if self.individual_auxiliary_rewards is not None
                else None
            ),
            discrete_actions=(
                self.discrete_actions[:, idx]
                if self.discrete_actions is not None
                else None
            ),
            continuous_actions=(
                self.continuous_actions[:, idx]
                if self.continuous_actions is not None
                else None
            ),
            discrete_log_probs=(
                self.discrete_log_probs[:, idx]
                if self.discrete_log_probs is not None
                else None
            ),
            continuous_log_probs=(
                self.continuous_log_probs[:, idx]
                if self.continuous_log_probs is not None
                else None
            ),
            action_mask=action_mask,
            action_mask_=action_mask_,
            terminated=self.terminated[idx] if self.terminated is not None else None,
            memory_weights=(
                self.memory_weights[idx] if self.memory_weights is not None else None
            ),
        )

        if as_torch:
            fb.to_torch(device=device)

        return fb

    def sample_episodes(
        self, max_batch_size=256, as_torch=False, device="cuda", n_episodes=None
    ):
        tempidx = self.episode_inds.copy()
        templen = self.episode_lens.copy()

        batch_idx = []
        batch_len = []
        tot_size = 0
        if n_episodes is None:
            n_episodes = len(templen)
        while (
            tot_size < max_batch_size
            and len(templen) > 0
            and len(batch_idx) < n_episodes
        ):
            i = np.random.randint(0, len(templen))
            batch_idx.append(tempidx.pop(i))
            batch_len.append(min(templen.pop(i), max_batch_size - tot_size))
            tot_size += batch_len[-1]

        episodes = []
        for i in range(len(batch_idx)):
            idx = np.mod(
                np.arange(batch_idx[i], batch_idx[i] + batch_len[i]), self.mem_size
            )
            episodes.append(
                self.sample_transitions(as_torch=as_torch, idx=idx, device=device)
            )
        return episodes

    def print_idx(self, idx):
        print(
            f"obs: {self.obs[idx]} | obs_ {self.obs_[idx]}, action: {self.discrete_actions[idx]}, reward: {self.global_rewards[idx]}, done: {self.terminated[idx]}, legal: {self.action_mask[idx]}, legal_: {self.action_mask_[idx]}"
        )

    @staticmethod
    def G(rewards: torch.Tensor, terminated: torch.Tensor, last_value=0, gamma=0.99):
        G = torch.zeros_like(rewards).to(rewards.device)
        G[-1] = rewards[-1]
        if terminated[-1] < 0.5:
            G[-1] += gamma * last_value

        for i in range(len(rewards) - 2, -1, -1):
            G[i] = rewards[i] + gamma * G[i + 1] * (1 - terminated[i])
        G = G.unsqueeze(-1)
        return G

    @staticmethod
    def GAE(
        rewards: torch.Tensor,
        values: torch.Tensor,
        terminated: torch.Tensor,
        last_value=0,
        gamma=0.99,
        gae_lambda=0.95,
    ):

        advantages = torch.zeros_like(rewards).to(rewards.device)
        num_steps = len(rewards)
        last_gae_lam = 0
        for step in reversed(range(num_steps)):
            if step == num_steps - 1:
                next_non_terminal = 1.0 - terminated[-1]
                next_values = last_value
            else:
                next_non_terminal = 1.0 - terminated[step]
                next_values = values[step + 1]
            delta = (
                rewards[step] + gamma * next_values * next_non_terminal - values[step]
            )
            last_gae_lam = delta + gamma * gae_lambda * next_non_terminal * last_gae_lam
            advantages[step] = last_gae_lam
        G = advantages + values

        return G.unsqueeze(-1), advantages.unsqueeze(-1)

    @staticmethod
    def K_Step_TD(
        rewards: torch.Tensor,
        values: torch.Tensor,
        terminated: torch.Tensor,
        last_value=0,
        gamma=0.99,
        k=1,
    ):
        G = torch.zeros_like(rewards).to(rewards.device)
        n_step = len(rewards)
        for step in range(n_step - 1, -1, -1):
            v = 0
            for i in range(min(k, n_step - step)):
                if i + step == n_step - 1:
                    v += gamma ** (i) * rewards[-1] + (
                        gamma ** (i + 1)
                    ) * last_value * (1 - terminated[-1])

                else:
                    if i == k - 1:
                        v += (gamma ** (i)) * rewards[step + i] + (
                            gamma ** (i + 1)
                        ) * values[step + i + 1] * (1 - terminated[step + i])

                    else:
                        if terminated[step + i]:
                            v += (gamma**i) * rewards[step + i]
                            break
                        else:
                            v += (gamma**i) * rewards[step + i]
            G[step] = v
            # print(-step - 1)
        return G.unsqueeze(-1), (G - values).unsqueeze(-1)

    @staticmethod
    def load(path, name):
        if not os.path.exists(path) or not os.path.exists(path + name + "_idx.npy"):
            print(
                f"path '{path}' or '{path + name + '_idx.npy'}' does not exist yet. returning"
            )
            return
        fb = FlexibleBuffer()
        fb.path = path
        fb.name = name

        fb.idx = np.load(path + name + "_idx.npy")
        fb.steps_recorded = np.load(path + name + "_steps_recorded.npy")
        fb.mem_size = np.load(path + name + "_mem_size.npy")

        if os.path.exists(path + name + "_discrete_action_cardinalities.npy"):
            fb.discrete_action_cardinalities = np.load(
                fb.path + fb.name + "_discrete_action_cardinalities.npy"
            )

        for param in fb.array_like_params:
            if os.path.exists(fb.path + fb.name + "_" + param + ".npy"):
                fb.__dict__[param] = np.load(fb.path + fb.name + "_" + param + ".npy")
            else:
                print(fb.path + fb.name + "_" + param + ".npy was not found")
                fb.__dict__[param] = None

        fb.action_mask = []
        fb.action_mask_ = []
        for i, dac in enumerate(fb.discrete_action_cardinalities):
            if os.path.exists(
                fb.path + fb.name + f"_action_mask{i}.npy"
            ) and os.path.exists(fb.path + fb.name + f"_action_mask_{i}.npy"):
                fb.action_mask.append(
                    np.load(fb.path + fb.name + f"_action_mask{i}.npy")
                )
                fb.action_mask_.append(
                    np.load(fb.path + fb.name + f"_action_mask_{i}.npy")
                )
            else:
                print(fb.path + fb.name + f"_action_mask{i}.npy not found")
                fb.action_mask = None
                fb.action_mask_ = None
                break

        fb.episode_inds = np.load(fb.path + fb.name + "_episode_inds.npy").tolist()
        fb.episode_lens = np.load(fb.path + fb.name + "_episode_lens.npy").tolist()

        return fb

    @staticmethod
    def save(fb):
        if not os.path.exists(fb.path):
            print(f"Path did not exist so making '{fb.path}'")
            os.makedirs(fb.path)

        np.save(fb.path + fb.name + "_idx.npy", np.array(fb.idx))
        np.save(fb.path + fb.name + "_steps_recorded.npy", np.array(fb.steps_recorded))
        np.save(fb.path + fb.name + "_mem_size.npy", np.array(fb.mem_size))
        np.save(fb.path + fb.name + "_episode_inds.npy", np.array(fb.episode_inds))
        np.save(fb.path + fb.name + "_episode_lens.npy", np.array(fb.episode_lens))

        for param in fb.array_like_params:
            if fb.__dict__[param] is not None:
                np.save(fb.path + fb.name + "_" + param + ".npy", fb.__dict__[param])

        for i, dac in enumerate(fb.discrete_action_cardinalities):
            if fb.action_mask is not None:
                np.save(fb.path + fb.name + f"_action_mask{i}.npy", fb.action_mask[i])
                np.save(
                    fb.path + fb.name + f"_action_mask_{i}.npy",
                    fb.action_mask_[i],
                )

        if fb.discrete_actions is not None:
            np.save(
                fb.path + fb.name + "_discrete_action_cardinalities.npy",
                np.array(fb.discrete_action_cardinalities),
            )

    @staticmethod
    def sum_batch_rewards(batch: FlexiBatch, agent_num: int = 0):
        bgr = 0 if batch.global_rewards is None else batch.global_rewards
        bgar = (
            0
            if batch.global_auxiliary_rewards is None
            else batch.global_auxiliary_rewards
        )
        bir = (
            0
            if batch.individual_rewards is None
            else batch.individual_rewards[agent_num]
        )
        biar = (
            0
            if batch.individual_auxiliary_rewards is None
            else batch.individual_auxiliary_rewards[agent_num]
        )
        return bgr + bgar + bir + biar

    def __str__(self):
        s = f"Buffer size: {self.mem_size}, steps_recorded: {self.steps_recorded}, {self.steps_recorded/self.mem_size*100}%, current idx: {self.idx} \n"
        s += f"obs: {self.obs is not None}\n"
        s += f"obs_: {self.obs_ is not None}\n"
        s += f"state: {self.state is not None}\n"
        s += f"state_: {self.state_ is not None}\n"
        s += f"global_rewards: {self.global_rewards is not None}\n"
        s += f"global_auxiliary_rewards: {self.global_auxiliary_rewards is not None}\n"
        s += f"individual_rewards: {self.individual_rewards is not None}\n"
        s += f"individual_auxiliary_rewards: {self.individual_auxiliary_rewards is not None}\n"
        s += f"discrete_actions: {self.discrete_actions is not None}\n"
        s += f"discrete_action_cardinalities: {self.discrete_action_cardinalities}\n"
        s += f"continuous_actions: {self.continuous_actions is not None}\n"
        s += f"discrete_log_probs: {self.discrete_log_probs is not None}\n"
        s += f"continuous_log_probs: {self.continuous_log_probs is not None}\n"
        s += f"action_mask: {self.action_mask is not None}\n"
        s += f"action_mask_: {self.action_mask_ is not None}\n"
        s += f"terminated: {self.terminated is not None}\n"
        s += f"memory_weights: {self.memory_weights is not None}\n"

        s += f"obs: {self.obs}\n"
        s += f"obs_: {self.obs_}\n"
        s += f"state: {self.state}\n"
        s += f"state_: {self.state_}\n"
        s += f"global_rewards: {self.global_rewards}\n"
        s += f"global_auxiliary_rewards: {self.global_auxiliary_rewards}\n"
        s += f"individual_rewards: {self.individual_rewards}\n"
        s += f"individual_auxiliary_rewards: {self.individual_auxiliary_rewards}\n"
        s += f"discrete_actions: {self.discrete_actions}\n"
        s += f"continuous_actions: {self.continuous_actions}\n"
        s += f"discrete_log_probs: {self.discrete_log_probs}\n"
        s += f"continuous_log_probs: {self.continuous_log_probs}\n"
        s += f"action_mask: {self.action_mask}\n"
        s += f"action_mask_: {self.action_mask_}\n"
        s += f"terminated: {self.terminated}\n"
        s += f"memory_weights: {self.memory_weights}\n"
        return s

    def reset(self):
        self.idx = 0
        self.steps_recorded = 0
        self.episode_inds = None
        self.episode_lens = None

    def summarize_buffer(self):
        n_elem = (
            np.size(self.discrete_actions)
            + np.size(self.obs) * 2
            + np.size(self.global_rewards)
            + np.size(self.terminated)
        )
        if self.action_mask is not None:
            n_elem += np.size(self.action_mask) * 2
        er = ""
        if self.global_auxiliary_rewards is not None:
            er = "*2"
            n_elem += np.size(self.global_auxiliary_rewards)
        print(
            f"Buffer size: {self.steps_recorded} / {self.mem_size} steps. Current idx: {self.idx}. discrete_action_cardinalities: {self.discrete_action_cardinalities}, state: {self.obs.shape[1]}"
        )
        print(
            f"Total elements: actions {np.size(self.discrete_actions)} + states {np.size(self.obs)}*2 + rewards {np.size(self.global_rewards)}{er} + legality {np.size(self.action_mask)}*2 + done {np.size(self.terminated)} = {n_elem}"
        )

        if self.steps_recorded == 0:
            return

        start = self.idx % self.steps_recorded
        rs = []
        ex_rs = []
        rs.append(0)
        ex_rs.append(0)
        looping = True
        while looping:
            if start == self.idx - 1:
                looping = False
            rs[-1] += self.global_rewards[start]
            if self.global_auxiliary_rewards:
                ex_rs[-1] += self.global_auxiliary_rewards[start]

            if self.terminated[start] == 1:
                rs.append(0)
                if self.global_auxiliary_rewards:
                    ex_rs.append(0)

            start += 1
            start = start % self.steps_recorded
            # print(start)
            # print(self.steps_recorded)

        print(f"Episode Cumulative Rewards: {rs},\nExpert Rewards: {ex_rs}")<|MERGE_RESOLUTION|>--- conflicted
+++ resolved
@@ -7,54 +7,34 @@
 from typing import Union, Optional
 
 
-@dataclass
 class FlexiBatch:
-    obs: Union[np.ndarray, torch.FloatTensor, None] = None
-    obs_: Union[np.ndarray, torch.FloatTensor, None] = None
-    state: Union[np.ndarray, torch.FloatTensor, None] = None
-    state_: Union[np.ndarray, torch.FloatTensor, None] = None
-    global_rewards: Union[np.ndarray, torch.FloatTensor, None] = None
-    global_auxiliary_rewards: Union[np.ndarray, torch.FloatTensor, None] = None
-    individual_rewards: Union[np.ndarray, torch.FloatTensor, None] = None
-    individual_auxiliary_rewards: Union[np.ndarray, torch.FloatTensor, None] = None
-    discrete_actions: Union[np.ndarray, torch.IntTensor, None] = None
-    continuous_actions: Union[np.ndarray, torch.FloatTensor, None] = None
-    discrete_log_probs: Union[np.ndarray, torch.FloatTensor, None] = None
-    continuous_log_probs: Union[np.ndarray, torch.FloatTensor, None] = None
-    action_mask: Optional[list] = None
-    action_mask_: Optional[list] = None
-    terminated: Union[np.ndarray, torch.FloatTensor, None] = None
-    memory_weights: Union[np.ndarray, torch.FloatTensor, None] = None
-    verbose: bool = True
-
-    _floats = [
-        "obs",
-        "obs_",
-        "state",
-        "state_",
-        "global_rewards",
-        "global_auxiliary_rewards",
-        "individual_rewards",
-        "individual_auxiliary_rewards",
-        "continuous_actions",
-        "discrete_log_probs",
-        "continuous_log_probs",
-        "terminated",
-        "memory_weights",
-    ]
+    def __init__(
+        self,
+        action_mask: Optional[list] = None,
+        action_mask_: Optional[list] = None,
+        terminated: Union[np.ndarray, None] = None,
+        memory_weights: Union[np.ndarray, None] = None,
+        verbose: bool = True,
+        registered_vals: dict = {},
+    ):
+        self.action_mask = action_mask
+        self.action_mask_ = action_mask_
+        self.terminated = terminated
+        self.memory_weights = memory_weights
+        self.verbose = verbose
+        self._floats = ["terminated", "memory_weights"]
+        for rf in registered_vals.keys():
+            self._floats.append(rf)
+            self.__dict__[rf] = registered_vals[rf]
 
     def to_torch(self, device):
         for f in self._floats:
             self.__dict__[f] = (
                 None
                 if self.__dict__[f] is None
-                else torch.from_numpy(self.__dict__[f]).float().to(device)
-            )
-        self.discrete_actions = (
-            None
-            if self.discrete_actions is None
-            else torch.from_numpy(self.discrete_actions).long().to(device)
-        )
+                else torch.from_numpy(self.__dict__[f]).to(device)
+            )
+
         if self.action_mask is not None:
             for i, a in enumerate(self.action_mask):
                 self.action_mask[i] = torch.from_numpy(a).float().to(device)
@@ -63,43 +43,19 @@
 
     def __str__(self):
         s = ""
-        s += f"obs: {self.obs is not None}\n"
-        s += f"obs_: {self.obs_ is not None}\n"
-        s += f"state: {self.state is not None}\n"
-        s += f"state_: {self.state_ is not None}\n"
-        s += f"global_rewards: {self.global_rewards is not None}\n"
-        s += f"global_auxiliary_rewards: {self.global_auxiliary_rewards is not None}\n"
-        s += f"individual_rewards: {self.individual_rewards is not None}\n"
-        s += f"individual_auxiliary_rewards: {self.individual_auxiliary_rewards is not None}\n"
-        s += f"discrete_actions: {self.discrete_actions is not None}\n"
-        s += f"continuous_actions: {self.continuous_actions is not None}\n"
-        s += f"discrete_log_probs: {self.discrete_log_probs is not None}\n"
-        s += f"continuous_log_probs: {self.continuous_log_probs is not None}\n"
         s += f"action_mask: {self.action_mask is not None}\n"
         s += f"action_mask_: {self.action_mask_ is not None}\n"
-        s += f"terminated: {self.terminated is not None}\n"
-        s += f"memory_weights: {self.memory_weights is not None}\n"
+        for f in self._floats:
+            s += f"{f}: {self.__dict__[f] is not None}\n"
 
         if not self.verbose:
             s += " To see preview of the contents of each array set 'verbose' to True"
 
         if self.verbose:
-            s += f"obs: {self.obs}\n"
-            s += f"obs_: {self.obs_}\n"
-            s += f"state: {self.state}\n"
-            s += f"state_: {self.state_}\n"
-            s += f"global_rewards: {self.global_rewards}\n"
-            s += f"global_auxiliary_rewards: {self.global_auxiliary_rewards}\n"
-            s += f"individual_rewards: {self.individual_rewards}\n"
-            s += f"individual_auxiliary_rewards: {self.individual_auxiliary_rewards}\n"
-            s += f"discrete_actions: {self.discrete_actions}\n"
-            s += f"continuous_actions: {self.continuous_actions}\n"
-            s += f"discrete_log_probs: {self.discrete_log_probs}\n"
-            s += f"continuous_log_probs: {self.continuous_log_probs}\n"
             s += f"action_mask: {self.action_mask}\n"
             s += f"action_mask_: {self.action_mask_}\n"
-            s += f"terminated: {self.terminated}\n"
-            s += f"memory_weights: {self.memory_weights}\n"
+            for f in self._floats:
+                s += f"{f}: {self.__dict__[f]}\n"
         return s
 
 
@@ -216,47 +172,6 @@
         self.memory_weights = None
         if memory_weights:
             self.memory_weights = np.ones(num_steps, dtype=np.float32)
-<<<<<<< HEAD
-
-        # State for CTDE
-        self.state_size = state_size
-        self.state = None
-        self.state_ = None
-        if state_size is not None:
-            self.state = np.zeros((num_steps, state_size), dtype=np.float32)
-            self.state_ = np.zeros((num_steps, state_size), dtype=np.float32)
-
-        # If we have discrete actions set up discrete action buffer
-        self.discrete_actions = None
-        if discrete_action_cardinalities is not None:
-            self.discrete_actions = np.zeros(
-                (n_agents, num_steps, len(discrete_action_cardinalities)),
-                dtype=np.int32,
-            )
-        self.discrete_log_probs = None
-        if log_prob_discrete:
-            if discrete_action_cardinalities is None:
-                warnings.warn(
-                    "Warning, setting log_prob_discrete to False because discrete_action_cardinalities=None"
-                )
-            self.discrete_log_probs = -1.0 * np.ones(
-                (n_agents, num_steps, len(discrete_action_cardinalities)),
-                dtype=np.float32,
-            )
-
-        # If we have continuous actions set up continuous buffer
-        self.continuous_actions = None
-        if continuous_action_dimension is not None:
-            self.continuous_actions = np.zeros(
-                (n_agents, num_steps, continuous_action_dimension),
-                dtype=np.float32,
-            )
-        self.continuous_log_probs = None
-        if log_prob_continuous > 0:
-            self.continuous_log_probs = -1 * np.ones(
-                (n_agents, num_steps, log_prob_continuous),
-                dtype=np.float32,
-=======
         self.irvs = []
         self.grvs = []
         # "terminated","memory_weights",
@@ -268,7 +183,6 @@
                 shape = shape + global_registered_vars[grv_key][0]
             self.__dict__[grv_key] = np.zeros(
                 shape, dtype=global_registered_vars[grv_key][0]
->>>>>>> a247408a
             )
 
         for irv_key in individual_registered_vars.keys():
